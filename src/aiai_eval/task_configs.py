"""All task configurations used in the project."""

from typing import Dict

from .config import TaskConfig
from .metric_configs import MACRO_F1, MCC, SEQEVAL_MICRO_F1, SEQEVAL_MICRO_F1_NO_MISC
from .utils import Label
<<<<<<< HEAD
=======

>>>>>>> fb1e91fb

def get_all_task_configs() -> Dict[str, TaskConfig]:
    """Get a list of all the dataset tasks.

    Returns:
        dict:
            A mapping between names of dataset tasks and their configurations.
    """
    return {cfg.name: cfg for cfg in globals().values() if isinstance(cfg, TaskConfig)}


# NER = TaskConfig(
#     name="ner",
#     pretty_name="named entity recognition",
#     huggingface_id="dane",
#     supertask="token-classification",
#     metrics=[SEQEVAL_MICRO_F1, SEQEVAL_MICRO_F1_NO_MISC],
#     labels=[
#         Label(
#             name="O",
#             synonyms=[],
#         ),
#         Label(
#             name="B-LOC",
#             synonyms=[
#                 "B-LOCATION",
#                 "B-PLACE",
#                 "B-GPELOC",
#                 "B-GPE_LOC",
#                 "B-GPE/LOC",
#                 "B-LOCGPE",
#                 "B-LOC_GPE",
#                 "B-LOC/GPE",
#                 "B-LOCORG",
#                 "B-LOC_ORG",
#                 "B-LOC/ORG",
#                 "B-ORGLOC",
#                 "B-ORG_LOC",
#                 "B-ORG/LOC",
#                 "B-LOCPRS",
#                 "B-LOC_PRS",
#                 "B-LOC/PRS",
#                 "B-PRSLOC",
#                 "B-PRS_LOC",
#                 "B-PRS/LOC",
#             ],
#         ),
#         Label(
#             name="I-LOC",
#             synonyms=[
#                 "I-LOCATION",
#                 "I-PLACE",
#                 "I-GPELOC",
#                 "I-GPE_LOC",
#                 "I-GPE/LOC",
#                 "I-LOCGPE",
#                 "I-LOC_GPE",
#                 "I-LOC/GPE",
#                 "I-LOCORG",
#                 "I-LOC_ORG",
#                 "I-LOC/ORG",
#                 "I-ORGLOC",
#                 "I-ORG_LOC",
#                 "I-ORG/LOC",
#                 "I-LOCPRS",
#                 "I-LOC_PRS",
#                 "I-LOC/PRS",
#                 "I-PRSLOC",
#                 "I-PRS_LOC",
#                 "I-PRS/LOC",
#             ],
#         ),
#         Label(
#             name="B-ORG",
#             synonyms=[
#                 "B-ORGANIZATION",
#                 "B-ORGANISATION",
#                 "B-INST",
#                 "B-GPEORG",
#                 "B-GPE_ORG",
#                 "B-GPE/ORG",
#                 "B-ORGGPE",
#                 "B-ORG_GPE",
#                 "B-ORG/GPE",
#                 "B-ORGPRS",
#                 "B-ORG_PRS",
#                 "B-ORG/PRS",
#                 "B-PRSORG",
#                 "B-PRS_ORG",
#                 "B-PRS/ORG",
#                 "B-OBJORG",
#                 "B-OBJ_ORG",
#                 "B-OBJ/ORG",
#                 "B-ORGOBJ",
#                 "B-ORG_OBJ",
#                 "B-ORG/OBJ",
#             ],
#         ),
#         Label(
#             name="I-ORG",
#             synonyms=[
#                 "I-ORGANIZATION",
#                 "I-ORGANISATION",
#                 "I-INST",
#                 "I-GPEORG",
#                 "I-GPE_ORG",
#                 "I-GPE/ORG",
#                 "I-ORGGPE",
#                 "I-ORG_GPE",
#                 "I-ORG/GPE",
#                 "I-ORGPRS",
#                 "I-ORG_PRS",
#                 "I-ORG/PRS",
#                 "I-PRSORG",
#                 "I-PRS_ORG",
#                 "I-PRS/ORG",
#                 "I-OBJORG",
#                 "I-OBJ_ORG",
#                 "I-OBJ/ORG",
#                 "I-ORGOBJ",
#                 "I-ORG_OBJ",
#                 "I-ORG/OBJ",
#             ],
#         ),
#         Label(
#             name="B-PER",
#             synonyms=["B-PERSON"],
#         ),
#         Label(
#             name="I-PER",
#             synonyms=["I-PERSON"],
#         ),
#         Label(
#             name="B-MISC",
#             synonyms=["B-MISCELLANEOUS"],
#         ),
#         Label(
#             name="I-MISC",
#             synonyms=["I-MISCELLANEOUS"],
#         ),
#     ],
#     feature_column_name="text",
#     train_name="train",
#     val_name="validation",
#     test_name="test",
# )


SENT = TaskConfig(
    name="sent",
    pretty_name="sentiment classification",
    huggingface_id="DDSC/angry-tweets",
    supertask="sequence-classification",
    metrics=[MCC, MACRO_F1],
    labels=[
        Label(
            name="NEGATIVE",
            synonyms=["NEG", "NEGATIV", "LABEL_0"],
        ),
        Label(
            name="NEUTRAL",
            synonyms=["NEU", "LABEL_1"],
        ),
        Label(
            name="POSITIVE",
            synonyms=["POS", "POSITIV", "LABEL_2"],
        ),
    ],
    feature_column_name="text",
    train_name="train",
    val_name=None,
    test_name="test",
)<|MERGE_RESOLUTION|>--- conflicted
+++ resolved
@@ -5,10 +5,7 @@
 from .config import TaskConfig
 from .metric_configs import MACRO_F1, MCC, SEQEVAL_MICRO_F1, SEQEVAL_MICRO_F1_NO_MISC
 from .utils import Label
-<<<<<<< HEAD
-=======
 
->>>>>>> fb1e91fb
 
 def get_all_task_configs() -> Dict[str, TaskConfig]:
     """Get a list of all the dataset tasks.
