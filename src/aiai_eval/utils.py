"""Utility functions for the project."""

import enum
import gc
import logging
import os
import random
import re
import warnings
<<<<<<< HEAD
=======
from dataclasses import dataclass
>>>>>>> 49dbe7bb
from typing import List

import numpy as np
import pkg_resources
import requests
import torch
from datasets.utils import disable_progress_bar
from requests import RequestException

logger = logging.getLogger(__name__)


def clear_memory():
    """Clears the memory of unused items."""

    # Clear the Python cache
    gc.collect()

    # Empty the CUDA cache
    # TODO: Also empty MPS cache
    if torch.cuda.is_available():
        torch.cuda.empty_cache()


def enforce_reproducibility(framework: str, seed: int = 703) -> np.random.Generator:
    """Ensures reproducibility of experiments.

    Args:
        framework (str):
            The framework used for the benchmarking.
        seed (int):
            Seed for the random number generator.

    Returns:
        NumPy Generator object:
            A random number generator, with seed `seed`.
    """
    random.seed(seed)
    np.random.seed(seed)
    rng = np.random.default_rng(seed)
    if framework in ("pytorch", "jax"):
        torch.manual_seed(seed)
        torch.cuda.manual_seed_all(seed)
        os.environ["CUDA_LAUNCH_BLOCKING"] = "1"
        os.environ["CUBLAS_WORKSPACE_CONFIG"] = ":4096:8"
        torch.backends.cudnn.benchmark = False
        torch.backends.cudnn.deterministic = True
        torch.use_deterministic_algorithms(True)
    return rng


def is_module_installed(module: str) -> bool:
    """Check if a module is installed.

    This is used when dealing with spaCy models, as these are installed as separate
    Python packages.

    Args:
        module (str):
            The name of the module.

    Returns:
        bool:
            Whether the module is installed or not.
    """
    # Get list of all modules, including their versions
    installed_modules_with_versions = list(pkg_resources.working_set)

    # Strip the module versions from the list of modules. Also make the modules lower
    # case and replace dashes with underscores
    installed_modules = [
        re.sub("[0-9. ]", "", str(module)).lower().replace("-", "_")
        for module in installed_modules_with_versions
    ]

    # Check if the module is installed by checking if the module name is in the list
    return module.lower() in installed_modules


def block_terminal_output():
    """Blocks libraries from writing output to the terminal.

    This filters warnings from some libraries, sets the logging level to ERROR for some
    libraries and disables tokeniser progress bars when using Hugging Face tokenisers.
    """

    # Ignore miscellaneous warnings
    warnings.filterwarnings(
        "ignore",
        module="torch.nn.parallel*",
        message="Was asked to gather along dimension 0, but all input tensors were "
        "scalars; will instead unsqueeze and return a vector.",
    )
    warnings.filterwarnings("ignore", module="seqeval*")

    # Up the logging level, to disable outputs
    logging.getLogger("filelock").setLevel(logging.ERROR)
    logging.getLogger("absl").setLevel(logging.ERROR)
    logging.getLogger("datasets").setLevel(logging.ERROR)

    # Disable the tokeniser progress bars
    disable_progress_bar()


def internet_connection_available() -> bool:
    """Checks if internet connection is available by pinging google.com.

    Returns:
            bool:
                Whether or not internet connection is available.
    """
    try:
        requests.get("https://www.google.com")
        return True
    except RequestException:
        return False


<<<<<<< HEAD
def get_available_devices() -> List[str]:
=======
class Device(str, enum.Enum):
    """The compute device to use for the evaluation.

    Attributes:
        CPU:
            CPU device.
        MPS:
            MPS GPU, used in M-series MacBooks.
        CUDA:
            CUDA GPU, used with NVIDIA GPUs.
    """

    CPU = "cpu"
    MPS = "mps"
    CUDA = "cuda"


def get_available_devices() -> List[Device]:
>>>>>>> 49dbe7bb
    """Gets the available devices.

    This will check whether a CUDA GPU and MPS GPU is available.

    Returns:
<<<<<<< HEAD
        List[str]:
            The available devices, sorted as ["cuda", "mps", "cpu"].
=======
        list of Device objects:
            The available devices, sorted as CUDA, MPS, CPU.
>>>>>>> 49dbe7bb
    """
    available_devices = list()

    # Add CUDA to the list if it is available
    if torch.cuda.is_available():
<<<<<<< HEAD
        available_devices.append("cuda")

    # Add MPS to the list if it is available
    if torch.backends.mps.is_available():
        available_devices.append("mps")

    # Always add CPU to the list
    available_devices.append("cpu")

    # Return the list of available devices
    return available_devices
=======
        available_devices.append(Device.CUDA)

    # Add MPS to the list if it is available
    if torch.backends.mps.is_available():
        available_devices.append(Device.MPS)

    # Always add CPU to the list
    available_devices.append(Device.CPU)

    # Return the list of available devices
    return available_devices


@dataclass
class Label:
    """A label in a dataset task.

    Attributes:
        name (str):
            The name of the label.
        synonyms (list of str):
            The synonyms of the label.
    """

    name: str
    synonyms: List[str]
>>>>>>> 49dbe7bb
<|MERGE_RESOLUTION|>--- conflicted
+++ resolved
@@ -7,10 +7,7 @@
 import random
 import re
 import warnings
-<<<<<<< HEAD
-=======
 from dataclasses import dataclass
->>>>>>> 49dbe7bb
 from typing import List
 
 import numpy as np
@@ -129,9 +126,6 @@
         return False
 
 
-<<<<<<< HEAD
-def get_available_devices() -> List[str]:
-=======
 class Device(str, enum.Enum):
     """The compute device to use for the evaluation.
 
@@ -150,37 +144,18 @@
 
 
 def get_available_devices() -> List[Device]:
->>>>>>> 49dbe7bb
     """Gets the available devices.
 
     This will check whether a CUDA GPU and MPS GPU is available.
 
     Returns:
-<<<<<<< HEAD
-        List[str]:
-            The available devices, sorted as ["cuda", "mps", "cpu"].
-=======
         list of Device objects:
             The available devices, sorted as CUDA, MPS, CPU.
->>>>>>> 49dbe7bb
     """
     available_devices = list()
 
     # Add CUDA to the list if it is available
     if torch.cuda.is_available():
-<<<<<<< HEAD
-        available_devices.append("cuda")
-
-    # Add MPS to the list if it is available
-    if torch.backends.mps.is_available():
-        available_devices.append("mps")
-
-    # Always add CPU to the list
-    available_devices.append("cpu")
-
-    # Return the list of available devices
-    return available_devices
-=======
         available_devices.append(Device.CUDA)
 
     # Add MPS to the list if it is available
@@ -206,5 +181,4 @@
     """
 
     name: str
-    synonyms: List[str]
->>>>>>> 49dbe7bb
+    synonyms: List[str]