--- conflicted
+++ resolved
@@ -11,13 +11,8 @@
 import pkg_resources
 import requests
 import torch
-<<<<<<< HEAD
 from datasets.utils import disable_progress_bar
-=======
 from requests import RequestException
-
-from .config import MetricConfig
->>>>>>> 5c6bfd8b
 
 logger = logging.getLogger(__name__)
 
@@ -91,7 +86,6 @@
     This filters warnings from some libraries, sets the logging level to ERROR for some
     libraries and disables tokeniser progress bars when using Hugging Face tokenisers.
     """
-<<<<<<< HEAD
 
     # Ignore miscellaneous warnings
     warnings.filterwarnings(
@@ -109,76 +103,17 @@
 
     # Disable the tokeniser progress bars
     disable_progress_bar()
-=======
-    # Initial logging message
-    logger.info(f"Finished evaluation of {model_id} on {dataset_name}.")
-
-    # Initialise the total dict
-    total_dict = dict()
-
-    # Logging of the aggregated scores
-    for metric_cfg in metric_configs:
-        agg_scores = aggregate_scores(scores=scores, metric_config=metric_cfg)
-        test_score, test_se = agg_scores["test"]
-
-        msg = f"{metric_cfg.pretty_name}:\n  - Test: {test_score:.4f} ± {test_se:.4f}"
-
-        # Store the aggregated test scores
-        total_dict[metric_cfg.name] = test_score
-        total_dict[f"{metric_cfg.name}_se"] = test_se
-
-        # Log the scores
-        logger.info(msg)
-
-    # Define a dict with both the raw scores and the aggregated scores
-    all_scores = dict(raw=scores, total=total_dict)
-
-    # Return the extended scores
-    return all_scores
-
-
-def aggregate_scores(
-    scores: Sequence[Dict[str, float]], metric_config: MetricConfig
-) -> Dict[str, Tuple[float, float]]:
-    """Helper function to compute the mean with confidence intervals.
-
-    Args:
-        scores (list):
-            List of dictionaries with the names of the metrics as keys, of the form
-            "<metric_name>", such as "f1", and values the metric values.
-        metric_config (MetricConfig):
-            The configuration of the metric, which is used to collect the correct
-            metric from `scores`.
-
-    Returns:
-        dict:
-            Dictionary with key 'test', with values being a pair of floats, containing
-            the score and the radius of its 95% confidence interval.
-    """
-    with warnings.catch_warnings():
-        warnings.simplefilter("ignore")
-        results = dict()
-        test_scores = [dct[metric_config.name] for dct in scores]
-        test_score = np.mean(test_scores)
-        if len(test_scores) > 1:
-            sample_std = np.std(test_scores, ddof=1)
-            test_se = sample_std / np.sqrt(len(test_scores))
-        else:
-            test_se = np.nan
-        results["test"] = (test_score, 1.96 * test_se)
-
-        return results
 
 
 def internet_connection_available() -> bool:
     """Checks if internet connection is available by pinging google.com.
 
     Returns:
-            bool: whether or not internet connection is available.
+            bool:
+                Whether or not internet connection is available.
     """
     try:
         requests.get("https://www.google.com")
         return True
     except RequestException:
-        return False
->>>>>>> 5c6bfd8b
+        return False