"""Class for the named entity recognition task."""

from typing import Optional

from datasets import Dataset
from transformers import PreTrainedTokenizerBase

from .task import Task


class NEREvaluation(Task):
    """NER task.

    Args:
        task_config (TaskConfig):
            The configuration of the task.
        evaluation_config (EvaluationConfig):
            The configuration of the evaluation.

    Attributes:
        task_config (TaskConfig):
            The configuration of the task.
        evaluation_config (EvaluationConfig):
            The configuration of the evaluation.
    """

    def _preprocess_data_transformer(
        self, dataset: Dataset, framework: str, **kwargs
    ) -> Dataset:
        """Preprocess a dataset by tokenizing and aligning the labels.
        For use by a transformer model.
        Args:
            dataset (Hugging Face dataset):
                The dataset to preprocess.
            framework (str):
                Specification of which framework the model is created in.
            kwargs:
                Extra keyword arguments containing objects used in preprocessing the
                dataset.

        Returns:
            Hugging Face dataset: The preprocessed dataset.
        """
        return dataset

    def _preprocess_data_pytorch(
        self, dataset: Dataset, framework: str, **kwargs
    ) -> list:
        """Preprocess a dataset by tokenizing and aligning the labels.
        For use by a pytorch model.
        Args:
            dataset (Hugging Face dataset):
                The dataset to preprocess.
            framework (str):
                Specification of which framework the model is created in.
            kwargs:
                Extra keyword arguments containing objects used in preprocessing the
                dataset.

        Returns:
            Hugging Face dataset: The preprocessed dataset.
        """
<<<<<<< HEAD
        return dataset

    def _load_data_collator(self, tokenizer: Optional[PreTrainedTokenizerBase] = None):
        """Load the data collator used to prepare samples during finetuning.

        Args:
            tokenizer (Hugging Face tokenizer or None, optional):
                A pretrained tokenizer. Can be None if the tokenizer is not used in the
                initialisation of the data collator. Defaults to None.

        Returns:
            Hugging Face data collator:
                The data collator.
        """
        pass
=======
        return list(dataset)
>>>>>>> 07a39fa6
<|MERGE_RESOLUTION|>--- conflicted
+++ resolved
@@ -43,6 +43,20 @@
         """
         return dataset
 
+    def _load_data_collator(self, tokenizer: Optional[PreTrainedTokenizerBase] = None):
+        """Load the data collator used to prepare samples during finetuning.
+
+        Args:
+            tokenizer (Hugging Face tokenizer or None, optional):
+                A pretrained tokenizer. Can be None if the tokenizer is not used in the
+                initialisation of the data collator. Defaults to None.
+
+        Returns:
+            Hugging Face data collator:
+                The data collator.
+        """
+        pass
+
     def _preprocess_data_pytorch(
         self, dataset: Dataset, framework: str, **kwargs
     ) -> list:
@@ -60,22 +74,4 @@
         Returns:
             Hugging Face dataset: The preprocessed dataset.
         """
-<<<<<<< HEAD
-        return dataset
-
-    def _load_data_collator(self, tokenizer: Optional[PreTrainedTokenizerBase] = None):
-        """Load the data collator used to prepare samples during finetuning.
-
-        Args:
-            tokenizer (Hugging Face tokenizer or None, optional):
-                A pretrained tokenizer. Can be None if the tokenizer is not used in the
-                initialisation of the data collator. Defaults to None.
-
-        Returns:
-            Hugging Face data collator:
-                The data collator.
-        """
-        pass
-=======
-        return list(dataset)
->>>>>>> 07a39fa6
+        return list(dataset)