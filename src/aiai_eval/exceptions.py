--- conflicted
+++ resolved
@@ -162,16 +162,16 @@
         super().__init__(self.message)
 
 
-<<<<<<< HEAD
 class InvalidTask(Exception):
     def __init__(self, task: str):
         self.task = task
         self.message = f"The task '{task}' is not supported."
-=======
+        super().__init__(self.message)
+
+
 class ModelNotTrainedForTask(Exception):
     def __init__(self, framework: str, task: str):
         self.task = task
         self.framework = framework
         self.message = f"The {framework} model is not trained for the task {self.task}."
->>>>>>> 0d02cd8d
         super().__init__(self.message)