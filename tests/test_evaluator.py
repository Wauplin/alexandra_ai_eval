"""Unit tests for the `evaluator` module."""

from collections import defaultdict

import pytest

from aiai_eval.utils import Device
from src.aiai_eval.evaluator import Evaluator
<<<<<<< HEAD
from src.aiai_eval.exceptions import (
    InvalidArchitectureForTask,
    ModelDoesNotExistOnHuggingFaceHub,
)
from src.aiai_eval.task_configs import NER, QA, SENT
=======
from src.aiai_eval.exceptions import InvalidArchitectureForTask, ModelDoesNotExist
from src.aiai_eval.task_configs import NER, SENT
>>>>>>> 0d02cd8d
from src.aiai_eval.task_factory import TaskFactory


@pytest.fixture(scope="module")
def evaluator():
    evaluator = Evaluator(
        progress_bar=True,
        save_results=False,
        raise_error_on_invalid_model=False,
        cache_dir=".aiai_cache",
        use_auth_token=False,
        track_carbon_emissions=False,
        country_iso_code="",
        prefer_device=Device.CPU,
        verbose=False,
    )
    evaluator.evaluation_config.testing = True
    yield evaluator


@pytest.fixture(scope="module")
def non_existing_model_id():
    yield "invalid-model-id"


@pytest.fixture(scope="module")
def existing_model_id():
    yield "bert-base-cased"


class TestPrepareModelIds:
    def test_prepare_model_ids_list(self, evaluator, existing_model_id):
        model_ids = evaluator._prepare_model_ids([existing_model_id, existing_model_id])
        assert model_ids == [existing_model_id, existing_model_id]

    def test_prepare_model_ids_str(self, evaluator, existing_model_id):
        model_ids = evaluator._prepare_model_ids(existing_model_id)
        assert model_ids == [existing_model_id]


class TestPrepareTaskConfig:
    def test_prepare_task_config_list_task(self, evaluator, task_config):
        prepared_task_config = evaluator._prepare_task_configs(
            [task_config.name, task_config.name]
        )
        assert prepared_task_config == [task_config, task_config]

    def test_prepare_task_config_str_task(self, evaluator, task_config):
        prepared_task_config = evaluator._prepare_task_configs(task_config.name)
        assert prepared_task_config == [task_config]


class TestEvaluator:
    def test_evaluator_is_object(self, evaluator):
        assert isinstance(evaluator, Evaluator)

    def test_evaluator_has_attributes_evaluation_config(self, evaluator):
        assert hasattr(evaluator, "evaluation_config")

    def test_evaluator_has_attributes_evaluation_results(self, evaluator):
        assert hasattr(evaluator, "evaluation_results")

    def test_evaluator_has_attributes_evaluation_task_factory(self, evaluator):
        assert hasattr(evaluator, "task_factory")

    def test_evaluator_has_results(self, evaluator):
        assert evaluator.evaluation_results is not None

    def test_evaluator_has_config(self, evaluator):
        assert evaluator.evaluation_config is not None

    def test_evaluator_has_task_factory(self, evaluator):
        assert isinstance(evaluator.task_factory, TaskFactory)


class TestEvaluateSingle:
    def test_evaluate_single_raise_exception_model_not_found(
        self, evaluator, non_existing_model_id, task_config
    ):
        with pytest.raises(ModelDoesNotExist):
            evaluator._evaluate_single(
                task_config=task_config, model_id=non_existing_model_id
            )

    def test_evaluate_single_raise_exception_invalid_task(
        self, evaluator, existing_model_id, task_config
    ):
        with pytest.raises(InvalidArchitectureForTask):
            evaluator._evaluate_single(
                task_config=task_config, model_id=existing_model_id
            )

    @pytest.mark.parametrize(
        argnames="model_id, task_config, expected_results",
        argvalues=[
            (
                "pin/senda",
                SENT,
                {
                    "raw": [
                        {"macro_f1": 1.0, "mcc": 1.0},
                        {"macro_f1": 1.0, "mcc": 1.0},
                    ],
                    "total": {
                        "macro_f1": 1.0,
                        "macro_f1_se": 0.0,
                        "mcc": 1.0,
                        "mcc_se": 0.0,
                    },
                },
            ),
            (
                "DaNLP/da-bert-tone-sentiment-polarity",
                SENT,
                {
                    "raw": [
                        {"macro_f1": 1.0, "mcc": 1.0},
                        {"macro_f1": 1.0, "mcc": 1.0},
                    ],
                    "total": {
                        "macro_f1": 1.0,
                        "macro_f1_se": 0.0,
                        "mcc": 1.0,
                        "mcc_se": 0.0,
                    },
                },
            ),
            (
<<<<<<< HEAD
                "saattrupdan/nbailab-base-ner-scandi",
=======
                "spacy/da_core_news_md",
>>>>>>> 0d02cd8d
                NER,
                {
                    "raw": [
                        {"micro_f1": 0.8, "micro_f1_no_misc": 1.0},
                        {"micro_f1": 0.923076923076923, "micro_f1_no_misc": 1.0},
                    ],
                    "total": {
                        "micro_f1": 0.8615384615384616,
<<<<<<< HEAD
                        "micro_f1_se": 0.12061538461538451,
                        "micro_f1_no_misc": 1.0,
                        "micro_f1_no_misc_se": 0.0,
                    },
                },
            ),
            (
                "Maltehb/aelaectra-danish-electra-small-cased-ner-dane",
                NER,
                {
                    "raw": [
                        {"micro_f1": 0.0, "micro_f1_no_misc": 0.0},
                        {
                            "micro_f1": 0.4444444444444445,
                            "micro_f1_no_misc": 0.6666666666666666,
                        },
                    ],
                    "total": {
                        "micro_f1": 0.22222222222222224,
                        "micro_f1_se": 0.4355555555555556,
                        "micro_f1_no_misc": 0.3333333333333333,
                        "micro_f1_no_misc_se": 0.6533333333333333,
                    },
                },
            ),
            (
                "deepset/minilm-uncased-squad2",
                QA,
                {
                    "raw": [
                        {"exact_match": 100.0, "qa_f1": 100.0},
                        {"exact_match": 50.0, "qa_f1": 50.0},
                    ],
                    "total": {
                        "exact_match": 75.0,
                        "exact_match_se": 49.0,
                        "qa_f1": 75.0,
                        "qa_f1_se": 49.0,
                    },
                },
            ),
=======
                        "micro_f1_no_misc": 1.0,
                        "micro_f1_no_misc_se": 0.0,
                        "micro_f1_se": 0.12061538461538451,
                    },
                },
            ),
            (
                "DaNLP/da-bert-ner",
                NER,
                {
                    "raw": [
                        {"micro_f1": 0.75, "micro_f1_no_misc": 1.0},
                        {"micro_f1": 0.8636363636363636, "micro_f1_no_misc": 1.0},
                    ],
                    "total": {
                        "micro_f1": 0.8068181818181819,
                        "micro_f1_no_misc": 1.0,
                        "micro_f1_no_misc_se": 0.0,
                        "micro_f1_se": 0.11136363636363636,
                    },
                },
            ),
        ],
        ids=[
            "sent_pin-senda",
            "sent_DaNLP-da-bert-tone-sentiment-polarity",
            "ner_spacy-da_core_news_md",
            "ner_DaNLP-da-bert-ner",
>>>>>>> 0d02cd8d
        ],
    )
    def test_evaluate_single(self, evaluator, model_id, task_config, expected_results):
        evaluator._evaluate_single(task_config=task_config, model_id=model_id)
        results = evaluator.evaluation_results[task_config.name][model_id]
        assert expected_results == results


class TestEvaluate:
    @pytest.fixture(scope="class")
    def tasks_models(self):
        yield [
            (SENT, "pin/senda", "DaNLP/da-bert-tone-sentiment-polarity"),
            (NER, "DaNLP/da-bert-ner", "saattrupdan/nbailab-base-ner-scandi"),
        ]

    @pytest.mark.parametrize(
        argnames="task_config, model_ids",
        argvalues=[
            (SENT, ["pin/senda", "DaNLP/da-bert-tone-sentiment-polarity"]),
            (NER, ["DaNLP/da-bert-ner", "saattrupdan/nbailab-base-ner-scandi"]),
        ],
        ids=["sent", "ner"],
    )
    def test_evaluate_is_identical_to_evaluate_single(
        self, evaluator, task_config, model_ids
    ):

        # Get results from evaluate
        evaluator.evaluate(model_id=model_ids, task=task_config.name)
        results1 = evaluator.evaluation_results[task_config.name][model_ids[0]]
        results2 = evaluator.evaluation_results[task_config.name][model_ids[1]]

        # Reset evaluation results
        evaluator.evaluation_results = defaultdict(dict)

        # Get results from evaluate_single
        evaluator._evaluate_single(task_config=task_config, model_id=model_ids[0])
        evaluator._evaluate_single(task_config=task_config, model_id=model_ids[1])
        results1_single = evaluator.evaluation_results[task_config.name][model_ids[0]]
        results2_single = evaluator.evaluation_results[task_config.name][model_ids[1]]

        # Check that the results are the same
        assert results1 == results1_single
        assert results2 == results2_single<|MERGE_RESOLUTION|>--- conflicted
+++ resolved
@@ -6,16 +6,8 @@
 
 from aiai_eval.utils import Device
 from src.aiai_eval.evaluator import Evaluator
-<<<<<<< HEAD
-from src.aiai_eval.exceptions import (
-    InvalidArchitectureForTask,
-    ModelDoesNotExistOnHuggingFaceHub,
-)
+from src.aiai_eval.exceptions import InvalidArchitectureForTask, ModelDoesNotExist
 from src.aiai_eval.task_configs import NER, QA, SENT
-=======
-from src.aiai_eval.exceptions import InvalidArchitectureForTask, ModelDoesNotExist
-from src.aiai_eval.task_configs import NER, SENT
->>>>>>> 0d02cd8d
 from src.aiai_eval.task_factory import TaskFactory
 
 
@@ -144,11 +136,7 @@
                 },
             ),
             (
-<<<<<<< HEAD
-                "saattrupdan/nbailab-base-ner-scandi",
-=======
                 "spacy/da_core_news_md",
->>>>>>> 0d02cd8d
                 NER,
                 {
                     "raw": [
@@ -157,10 +145,9 @@
                     ],
                     "total": {
                         "micro_f1": 0.8615384615384616,
-<<<<<<< HEAD
-                        "micro_f1_se": 0.12061538461538451,
                         "micro_f1_no_misc": 1.0,
                         "micro_f1_no_misc_se": 0.0,
+                        "micro_f1_se": 0.12061538461538451,
                     },
                 },
             ),
@@ -199,36 +186,6 @@
                     },
                 },
             ),
-=======
-                        "micro_f1_no_misc": 1.0,
-                        "micro_f1_no_misc_se": 0.0,
-                        "micro_f1_se": 0.12061538461538451,
-                    },
-                },
-            ),
-            (
-                "DaNLP/da-bert-ner",
-                NER,
-                {
-                    "raw": [
-                        {"micro_f1": 0.75, "micro_f1_no_misc": 1.0},
-                        {"micro_f1": 0.8636363636363636, "micro_f1_no_misc": 1.0},
-                    ],
-                    "total": {
-                        "micro_f1": 0.8068181818181819,
-                        "micro_f1_no_misc": 1.0,
-                        "micro_f1_no_misc_se": 0.0,
-                        "micro_f1_se": 0.11136363636363636,
-                    },
-                },
-            ),
-        ],
-        ids=[
-            "sent_pin-senda",
-            "sent_DaNLP-da-bert-tone-sentiment-polarity",
-            "ner_spacy-da_core_news_md",
-            "ner_DaNLP-da-bert-ner",
->>>>>>> 0d02cd8d
         ],
     )
     def test_evaluate_single(self, evaluator, model_id, task_config, expected_results):
